--- conflicted
+++ resolved
@@ -126,8 +126,5 @@
 * Jack A. Arrington <jack@epicpineapple.com>
 * Richard Janicek <r@janicek.co>
 * Joel Croteau <jcroteau@gmail.com>
-<<<<<<< HEAD
 * Haneef Mubarak <haneef503@gmail.com>
-=======
 * Nicolas Peri <nicox@shivaengine.com> (copyright owned by ShiVa Technologies, SAS)
->>>>>>> 5bf4d65b


import os, sys, subprocess, multiprocessing, re, string, json
import shared

configuration = shared.configuration
temp_files = configuration.get_temp_files()

__rootpath__ = os.path.abspath(os.path.dirname(os.path.dirname(__file__)))
def path_from_root(*pathelems):
  return os.path.join(__rootpath__, *pathelems)

JS_OPTIMIZER = path_from_root('tools', 'js-optimizer.js')

NUM_CHUNKS_PER_CORE = 1.5
MIN_CHUNK_SIZE = int(os.environ.get('EMCC_JSOPT_MIN_CHUNK_SIZE') or 1024*1024) # configuring this is just for debugging purposes
MAX_CHUNK_SIZE = 20*1024*1024

WINDOWS = sys.platform.startswith('win')

DEBUG = os.environ.get('EMCC_DEBUG')

func_sig = re.compile('( *)function ([_\w$]+)\(')

class Minifier:
  '''
    asm.js minification support. We calculate possible names and minification of
    globals here, then pass that into the parallel js-optimizer.js runners which
    during registerize perform minification of locals.
  '''

  def __init__(self, js, js_engine):
    self.js = js
    self.js_engine = js_engine

    # Create list of valid short names

    MAX_NAMES = 80000
    INVALID_2 = set(['do', 'if', 'in'])
    INVALID_3 = set(['for', 'new', 'try', 'var', 'env'])

    self.names = []
    init_possibles = string.ascii_letters + '_$'
    later_possibles = init_possibles + string.digits
    for a in init_possibles:
      if len(self.names) >= MAX_NAMES: break
      self.names.append(a)
    for a in init_possibles:
      for b in later_possibles:
        if len(self.names) >= MAX_NAMES: break
        curr = a + b
        if curr not in INVALID_2: self.names.append(curr)
    for a in init_possibles:
      for b in later_possibles:
        for c in later_possibles:
          if len(self.names) >= MAX_NAMES: break
          curr = a + b + c
          if curr not in INVALID_3: self.names.append(curr)
    #print >> sys.stderr, self.names

<<<<<<< HEAD
  def minify_shell(self, shell, compress, source_map=False):
=======
  def minify_shell(self, shell, minify_whitespace):
>>>>>>> c001e260
    #print >> sys.stderr, "MINIFY SHELL 1111111111", shell, "\n222222222222222"
    # Run through js-optimizer.js to find and minify the global symbols
    # We send it the globals, which it parses at the proper time. JS decides how
    # to minify all global names, we receive a dictionary back, which is then
    # used by the function processors

    shell = shell.replace('0.0', '13371337') # avoid uglify doing 0.0 => 0

    # Find all globals in the JS functions code
    self.globs = [m.group(2) for m in func_sig.finditer(self.js)]

    temp_file = temp_files.get('.minifyglobals.js').name
    f = open(temp_file, 'w')
    f.write(shell)
    f.write('\n')
    f.write('// MINIFY_INFO:' + self.serialize())
    f.close()

<<<<<<< HEAD
    output = subprocess.Popen(self.js_engine +
        [JS_OPTIMIZER, temp_file, 'minifyGlobals', 'noPrintMetadata'] +
        (['compress'] if compress else []) +
        (['--debug'] if source_map else []),
        stdout=subprocess.PIPE).communicate()[0]
=======
    output = subprocess.Popen(self.js_engine + [JS_OPTIMIZER, temp_file, 'minifyGlobals', 'noPrintMetadata'] + (['minifyWhitespace'] if minify_whitespace else []), stdout=subprocess.PIPE).communicate()[0]
>>>>>>> c001e260
    assert len(output) > 0 and not output.startswith('Assertion failed'), 'Error in js optimizer: ' + output
    #print >> sys.stderr, "minified SHELL 3333333333333333", output, "\n44444444444444444444"
    code, metadata = output.split('// MINIFY_INFO:')
    self.globs = json.loads(metadata)
    return code.replace('13371337', '0.0')


  def serialize(self):
    return json.dumps({
      'names': self.names,
      'globals': self.globs
    })

def run_on_chunk(command):
  filename = command[2] # XXX hackish
  #print >> sys.stderr, 'running js optimizer command', ' '.join(command), '""""', open(filename).read()
  output = subprocess.Popen(command, stdout=subprocess.PIPE).communicate()[0]
  assert len(output) > 0 and not output.startswith('Assertion failed'), 'Error in js optimizer: ' + output
  filename = temp_files.get(os.path.basename(filename) + '.jo.js').name
  f = open(filename, 'w')
  f.write(output)
  f.close()
  if DEBUG and not shared.WINDOWS: print >> sys.stderr, '.' # Skip debug progress indicator on Windows, since it doesn't buffer well with multiple threads printing to console.
  return filename

def run_on_js(filename, passes, js_engine, jcache, source_map=False):
  if isinstance(jcache, bool) and jcache: jcache = shared.JCache
  if jcache: shared.JCache.ensure()

  if type(passes) == str:
    passes = [passes]

  js = open(filename).read()
  if os.linesep != '\n':
    js = js.replace(os.linesep, '\n') # we assume \n in the splitting code

  # Find suffix
  suffix_marker = '// EMSCRIPTEN_GENERATED_FUNCTIONS'
  suffix_start = js.find(suffix_marker)
  suffix = ''
  if suffix_start >= 0:
    suffix_end = js.find('\n', suffix_start)
    suffix = js[suffix_start:suffix_end] + '\n'
    # if there is metadata, we will run only on the generated functions. If there isn't, we will run on everything.
    generated = set(eval(suffix[len(suffix_marker)+1:]))

  # Find markers
  start_funcs_marker = '// EMSCRIPTEN_START_FUNCS\n'
  end_funcs_marker = '// EMSCRIPTEN_END_FUNCS\n'
  start_funcs = js.find(start_funcs_marker)
  end_funcs = js.rfind(end_funcs_marker)
  #assert (start_funcs >= 0) == (end_funcs >= 0) == (not not suffix)

  minify_globals = 'minifyGlobals' in passes and 'registerize' in passes and 'asm' in passes
  if minify_globals:
    passes = filter(lambda p: p != 'minifyGlobals', passes) # we will run it manually
    start_asm_marker = '// EMSCRIPTEN_START_ASM\n'
    end_asm_marker = '// EMSCRIPTEN_END_ASM\n'
    start_asm = js.find(start_asm_marker)
    end_asm = js.rfind(end_asm_marker)
    assert (start_asm >= 0) == (end_asm >= 0)

  closure = 'closure' in passes
  if closure:
    passes = filter(lambda p: p != 'closure', passes) # we will do it manually

  if not suffix and jcache:
    # JCache cannot be used without metadata, since it might reorder stuff, and that's dangerous since only generated can be reordered
    # This means jcache does not work after closure compiler runs, for example. But you won't get much benefit from jcache with closure
    # anyhow (since closure is likely the longest part of the build).
    if DEBUG: print >>sys.stderr, 'js optimizer: no metadata, so disabling jcache'
    jcache = False

  if suffix:
    if not minify_globals:
      pre = js[:start_funcs + len(start_funcs_marker)]
      post = js[end_funcs + len(end_funcs_marker):]
      js = js[start_funcs + len(start_funcs_marker):end_funcs]
      if 'asm' not in passes: # can have Module[..] and inlining prevention code, push those to post
        class Finals:
          buf = []
        def process(line):
          if len(line) > 0 and (line.startswith(('Module[', 'if (globalScope)')) or line.endswith('["X"]=1;')):
            Finals.buf.append(line)
            return False
          return True
        js = '\n'.join(filter(process, js.split('\n')))
        post = '\n'.join(Finals.buf) + '\n' + post
      post = end_funcs_marker + post
    else:
      # We need to split out the asm shell as well, for minification
      pre = js[:start_asm + len(start_asm_marker)]
      post = js[end_asm:]
      asm_shell = js[start_asm + len(start_asm_marker):start_funcs + len(start_funcs_marker)] + '''
EMSCRIPTEN_FUNCS();
''' + js[end_funcs + len(end_funcs_marker):end_asm + len(end_asm_marker)]
      js = js[start_funcs + len(start_funcs_marker):end_funcs]

      minifier = Minifier(js, js_engine)
<<<<<<< HEAD
      asm_shell_pre, asm_shell_post = minifier.minify_shell(asm_shell, 'compress' in passes, source_map).split('EMSCRIPTEN_FUNCS();');
=======
      asm_shell_pre, asm_shell_post = minifier.minify_shell(asm_shell, 'minifyWhitespace' in passes).split('EMSCRIPTEN_FUNCS();');
>>>>>>> c001e260
      asm_shell_post = asm_shell_post.replace('});', '})');
      pre += asm_shell_pre + '\n' + start_funcs_marker
      post = end_funcs_marker + asm_shell_post + post

      minify_info = minifier.serialize()
      #if DEBUG: print >> sys.stderr, 'minify info:', minify_info
    # remove suffix if no longer needed
    if 'last' in passes:
      suffix_start = post.find(suffix_marker)
      suffix_end = post.find('\n', suffix_start)
      post = post[:suffix_start] + post[suffix_end:]

  else:
    pre = ''
    post = ''

  # Pick where to split into chunks, so that (1) they do not oom in node/uglify, and (2) we can run them in parallel
  # If we have metadata, we split only the generated code, and save the pre and post on the side (and do not optimize them)
  parts = map(lambda part: part, js.split('\n}\n'))
  funcs = []
  for i in range(len(parts)):
    func = parts[i]
    if i < len(parts)-1: func += '\n}\n' # last part needs no }
    m = func_sig.search(func)
    if m:
      ident = m.group(2)
    else:
      if suffix: continue # ignore whitespace
      ident = 'anon_%d' % i
    assert ident
    funcs.append((ident, func))
  parts = None
  total_size = len(js)
  js = None

  # if we are making source maps, we want our debug numbering to start from the
  # top of the file, so avoid breaking the JS into chunks
  cores = 1 if source_map else int(os.environ.get('EMCC_CORES') or multiprocessing.cpu_count())
  intended_num_chunks = int(round(cores * NUM_CHUNKS_PER_CORE))
  chunk_size = min(MAX_CHUNK_SIZE, max(MIN_CHUNK_SIZE, total_size / intended_num_chunks))

  chunks = shared.chunkify(funcs, chunk_size, jcache.get_cachename('jsopt') if jcache else None)

  if jcache:
    # load chunks from cache where we can # TODO: ignore small chunks
    cached_outputs = []
    def load_from_cache(chunk):
      keys = [chunk]
      shortkey = shared.JCache.get_shortkey(keys) # TODO: share shortkeys with later code
      out = shared.JCache.get(shortkey, keys)
      if out:
        cached_outputs.append(out)
        return False
      return True
    chunks = filter(load_from_cache, chunks)
    if len(cached_outputs) > 0:
      if DEBUG: print >> sys.stderr, '  loading %d jsfuncchunks from jcache' % len(cached_outputs)
    else:
      cached_outputs = []

  if len(chunks) > 0:
    def write_chunk(chunk, i):
      temp_file = temp_files.get('.jsfunc_%d.js' % i).name
      f = open(temp_file, 'w')
      f.write(chunk)
      f.write(suffix_marker)
      if minify_globals:
        f.write('\n')
        f.write('// MINIFY_INFO:' + minify_info)
      f.close()
      return temp_file
    filenames = [write_chunk(chunks[i], i) for i in range(len(chunks))]
  else:
    filenames = []

  if len(filenames) > 0:
    # XXX Use '--nocrankshaft' to disable crankshaft to work around v8 bug 1895, needed for older v8/node (node 0.6.8+ should be ok)
    commands = map(lambda filename: js_engine +
        [JS_OPTIMIZER, filename, 'noPrintMetadata'] +
        (['--debug'] if source_map else []) + passes, filenames)
    #print [' '.join(command) for command in commands]

    cores = min(cores, filenames)
    if len(chunks) > 1 and cores >= 2:
      # We can parallelize
      if DEBUG: print >> sys.stderr, 'splitting up js optimization into %d chunks of size %d, using %d cores  (total: %.2f MB)' % (len(chunks), chunk_size, cores, total_size/(1024*1024.))
      pool = multiprocessing.Pool(processes=cores)
      filenames = pool.map(run_on_chunk, commands, chunksize=1)
    else:
      # We can't parallize, but still break into chunks to avoid uglify/node memory issues
      if len(chunks) > 1 and DEBUG: print >> sys.stderr, 'splitting up js optimization into %d chunks of size %d' % (len(chunks), chunk_size)
      filenames = [run_on_chunk(command) for command in commands]
  else:
    filenames = []

  for filename in filenames: temp_files.note(filename)

  if closure:
    # run closure on the shell code, everything but what we js-optimize
    start_asm = '// EMSCRIPTEN_START_ASM\n'
    end_asm = '// EMSCRIPTEN_END_ASM\n'
    closure_sep = 'wakaUnknownBefore(); var asm=wakaUnknownAfter(global,env,buffer)\n'

    closuree = temp_files.get('.closure.js').name
    c = open(closuree, 'w')
    pre_1, pre_2 = pre.split(start_asm)
    post_1, post_2 = post.split(end_asm)
    c.write(pre_1)
    c.write(closure_sep)
    c.write(post_2)
    c.close()
    closured = shared.Building.closure_compiler(closuree, pretty='minifyWhitespace' not in passes)
    temp_files.note(closured)
    coutput = open(closured).read()
    coutput = coutput.replace('wakaUnknownBefore();', '')
    after = 'wakaUnknownAfter'
    start = coutput.find(after)
    end = coutput.find(')', start)
    pre = coutput[:start] + '(function(global,env,buffer) {\n' + start_asm + pre_2[pre_2.find('{')+1:]
    post = post_1[:post_1.rfind('}')] + '\n' + end_asm + '\n})' + coutput[end+1:]

  filename += '.jo.js'
  f = open(filename, 'w')
  f.write(pre);
  for out_file in filenames:
    f.write(open(out_file).read())
    f.write('\n')
  if jcache:
    for cached in cached_outputs:
      f.write(cached); # TODO: preserve order
      f.write('\n')
  f.write(post);
  # No need to write suffix: if there was one, it is inside post which exists when suffix is there
  f.write('\n')
  f.close()

  if jcache:
    # save chunks to cache
    for i in range(len(chunks)):
      chunk = chunks[i]
      keys = [chunk]
      shortkey = shared.JCache.get_shortkey(keys)
      shared.JCache.set(shortkey, keys, open(filenames[i]).read())
    if DEBUG and len(chunks) > 0: print >> sys.stderr, '  saving %d jsfuncchunks to jcache' % len(chunks)

  return filename

def run(filename, passes, js_engine, jcache, source_map=False):
  return temp_files.run_and_clean(lambda: run_on_js(filename, passes, js_engine, jcache, source_map))
<|MERGE_RESOLUTION|>--- conflicted
+++ resolved
@@ -57,11 +57,7 @@
           if curr not in INVALID_3: self.names.append(curr)
     #print >> sys.stderr, self.names
 
-<<<<<<< HEAD
-  def minify_shell(self, shell, compress, source_map=False):
-=======
-  def minify_shell(self, shell, minify_whitespace):
->>>>>>> c001e260
+  def minify_shell(self, shell, minify_whitespace, source_map=False):
     #print >> sys.stderr, "MINIFY SHELL 1111111111", shell, "\n222222222222222"
     # Run through js-optimizer.js to find and minify the global symbols
     # We send it the globals, which it parses at the proper time. JS decides how
@@ -80,15 +76,12 @@
     f.write('// MINIFY_INFO:' + self.serialize())
     f.close()
 
-<<<<<<< HEAD
     output = subprocess.Popen(self.js_engine +
         [JS_OPTIMIZER, temp_file, 'minifyGlobals', 'noPrintMetadata'] +
-        (['compress'] if compress else []) +
+        (['minifyWhitespace'] if minify_whitespace else []) +
         (['--debug'] if source_map else []),
         stdout=subprocess.PIPE).communicate()[0]
-=======
-    output = subprocess.Popen(self.js_engine + [JS_OPTIMIZER, temp_file, 'minifyGlobals', 'noPrintMetadata'] + (['minifyWhitespace'] if minify_whitespace else []), stdout=subprocess.PIPE).communicate()[0]
->>>>>>> c001e260
+
     assert len(output) > 0 and not output.startswith('Assertion failed'), 'Error in js optimizer: ' + output
     #print >> sys.stderr, "minified SHELL 3333333333333333", output, "\n44444444444444444444"
     code, metadata = output.split('// MINIFY_INFO:')
@@ -188,11 +181,7 @@
       js = js[start_funcs + len(start_funcs_marker):end_funcs]
 
       minifier = Minifier(js, js_engine)
-<<<<<<< HEAD
-      asm_shell_pre, asm_shell_post = minifier.minify_shell(asm_shell, 'compress' in passes, source_map).split('EMSCRIPTEN_FUNCS();');
-=======
-      asm_shell_pre, asm_shell_post = minifier.minify_shell(asm_shell, 'minifyWhitespace' in passes).split('EMSCRIPTEN_FUNCS();');
->>>>>>> c001e260
+      asm_shell_pre, asm_shell_post = minifier.minify_shell(asm_shell, 'minifyWhitespace' in passes, source_map).split('EMSCRIPTEN_FUNCS();');
       asm_shell_post = asm_shell_post.replace('});', '})');
       pre += asm_shell_pre + '\n' + start_funcs_marker
       post = end_funcs_marker + asm_shell_post + post
